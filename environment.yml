--- conflicted
+++ resolved
@@ -37,9 +37,5 @@
     - notebook
     - matplotlib
     - qhoptim
-<<<<<<< HEAD
     - gpytorch
-    - hdbscan
-=======
-    - gpytorch
->>>>>>> bf756695
+    - hdbscan